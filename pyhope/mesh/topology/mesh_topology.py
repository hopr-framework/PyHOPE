#!/usr/bin/env python
# -*- coding: utf-8 -*-
#
# SPDX-License-Identifier: GPL-3.0-or-later
#
# This file is part of PyHOPE
#
# Copyright (c) 2024 Numerics Research Group, University of Stuttgart, Prof. Andrea Beck
#
# PyHOPE is free software: you can redistribute it and/or modify it under the
# terms of the GNU General Public License as published by the Free Software
# Foundation, either version 3 of the License, or (at your option) any later
# version.
#
# PyHOPE is distributed in the hope that it will be useful, but WITHOUT ANY
# WARRANTY; without even the implied warranty of MERCHANTABILITY or FITNESS FOR
# A PARTICULAR PURPOSE. See the GNU General Public License for more details.
#
# You should have received a copy of the GNU General Public License along with
# PyHOPE. If not, see <http://www.gnu.org/licenses/>.

# ==================================================================================================================================
# Mesh generation library
# ==================================================================================================================================
# ----------------------------------------------------------------------------------------------------------------------------------
# Standard libraries
# ----------------------------------------------------------------------------------------------------------------------------------
import sys
import traceback
from functools import cache
# ----------------------------------------------------------------------------------------------------------------------------------
# Third-party libraries
# ----------------------------------------------------------------------------------------------------------------------------------
import meshio
import numpy as np
# ----------------------------------------------------------------------------------------------------------------------------------
# Local imports
# ----------------------------------------------------------------------------------------------------------------------------------
# ----------------------------------------------------------------------------------------------------------------------------------
# Local definitions
# ----------------------------------------------------------------------------------------------------------------------------------
# ==================================================================================================================================


def MeshChangeElemType(mesh: meshio.Mesh) -> meshio.Mesh:
    # Local imports ----------------------------------------
    import pyhope.mesh.mesh_vars as mesh_vars
    import pyhope.output.output as hopout
    from pyhope.mesh.mesh_vars import ELEMTYPE, nGeo
    from pyhope.readintools.readintools import GetIntFromStr
    # ------------------------------------------------------

    # Split hexahedral elements if requested
    elemType = GetIntFromStr('ElemType')

    match elemType % 100:
        case 8:
          pass
            #  return mesh
        case _:
            # Simplex elements requested
            #  FIXME: Currently not supported
            if mesh_vars.nGeo > 4:
                hopout.warning('Non-hexahedral elements are not supported for nGeo > 2, exiting...')
                sys.exit(1)

    # Copy original points
    points    = mesh.points.copy()
    elems_old = mesh.cells.copy()
    cell_sets = getattr(mesh, 'cell_sets', {})

    # Get base key to distinguish between linear and high-order elements
    ho_key = 100 if nGeo == 1 else 200

    # Prepare new cell blocks and new cell_sets
    elems_new = {}
    csets_new = {}
    if nGeo == 1:
        elemName  = ELEMTYPE.inam[elemType][0]
    else:
        # check whether user entered correct high-order element type
        if elemType < 200:
            # Adapt to high-order element type
            elemType += 100

        # Get the element name and skip the entries for incomplete 2nd order elements
        try:
            if elemType % 100 == 5:    # pyramids (skip 1)
                elemName = ELEMTYPE.inam[elemType][nGeo-1]
            elif elemType % 100 == 6:  # prisms (skip 1)
                elemName = ELEMTYPE.inam[elemType][nGeo-1]
            elif elemType % 100 == 8:  # hexahedra (skip 2)
                elemName = ELEMTYPE.inam[elemType][nGeo]
            else:                      # tetrahedra
                elemName = ELEMTYPE.inam[elemType][nGeo-2]
        except IndexError:
            hopout.warning('Element type {} not supported for nGeo = {}, exiting...'.format(elemType, nGeo))
            sys.exit(1)

    # Convert the (quad) boundary cell set into a dictionary
    csets_old = {}

    # Calculate the offset for the quad cells
    offset    = 0
    for elems in elems_old:
        if any(sub in elems.type for sub in {'vertex', 'line'}):
            offset += len(elems.data)

    for cname, cblock in cell_sets.items():
        # Each set_blocks is a list of arrays, one entry per cell block
        for blockID, block in enumerate(cblock):
            if elems_old[blockID].type[:4] != 'quad':
                continue

            # Sort them as a set for membership checks
            for face in block:
                nodes = mesh.cells_dict[elems_old[blockID].type][face - offset]
                csets_old.setdefault(frozenset(nodes), []).append(cname)

    # Set up the element splitting function
    elemSplitter = {ho_key + 4: (split_hex_to_tets , tetra_faces),
                    ho_key + 5: (split_hex_to_pyram, pyram_faces),
                    ho_key + 6: (split_hex_to_prism, prism_faces)}
    split, faces = elemSplitter.get(elemType, (None, None))

    #  if split is None or faces is None:
    #      hopout.warning('Element type {} not supported for splitting'.format(elemType))
    #      traceback.print_stack(file=sys.stdout)
    #      sys.exit(1)

    nPoints  = len(points)
    nFaces   = np.zeros(2)
    match nGeo:
        case 1:
            faceType = ['triangle' , 'quad']
        case 2:
            faceType = ['triangle6', 'quad9']
        case 4:
            faceType = ['triangle15', 'quad25']
        case _:
            hopout.warning('nGeo = {} not supported for element splitting'.format(nGeo))
            sys.exit(1)

    faceMaper = { ho_key + 4: lambda x: 0,
                  ho_key + 5: lambda x: 0 if x == 0 else 1,
                  ho_key + 6: lambda x: 0 if x == 0 else 1}
    faceMap   = faceMaper.get(elemType, None)

    for cell in mesh.cells:
        ctype, cdata = cell.type, cell.data

        if ctype[:10] != 'hexahedron':
            #  for k,i in enumerate(points):
            #    print(k,i)
            # Fill the cube recursively from the outside to the inside
            continue

        # Hex block: Split each element
        for elem in cdata:
            # Pyramids need a center node
            if elemType % 100 == 5:
                match nGeo:
                    case 1:
                        center   = np.mean(  points[elem]  , axis=0)
                        center   = np.expand_dims(center   , axis=0)
                        points   = np.append(points, center, axis=0)
                        subElems = split(elem, nPoints, [], nGeo)
                        nPoints += 1
                    case 2:
                        edges = []
                        center   = np.mean(points[elem], axis=0)
                        minext   = np.min( points[elem], axis=0)
                        edges    = np.zeros((8, 3))
                        signarr  = [-0.5, 0.5]
                        count = 0
                        for k in signarr:
                            for j in signarr:
                                for i in signarr:
                                    edges[count, :] = [center[0]+i*abs(center[0]-minext[0]),
                                                       center[1]+j*abs(center[1]-minext[1]),
                                                       center[2]+k*abs(center[2]-minext[2])]
                                    count+=1
                        points   = np.append(points, edges, axis=0)
                        subElems = split(elem, nPoints, np.arange(nPoints, nPoints+8), nGeo)
                        nPoints += 8
                    # case _:
                    #     hopout.warning('nGeo = {} not supported for element splitting'.format(nGeo))
                    #     traceback.print_stack(file=sys.stdout)
                    #     sys.exit(1)
            else:
                subElems = split(elem, nGeo)

            for subElem in subElems:
<<<<<<< HEAD
                for subFace in faces(subElem, nGeo):
                    nFace = (nGeo+1)*(nGeo+2)/2
                    faceNum = faceMap(0) if len(subFace) == nFace else faceMap(1)
=======
                subFaces = [np.array(subElem)[face] for face in faces(nGeo)]

                for subFace in subFaces:
                    faceNum = faceMap(0) if len(subFace) == 3*nGeo else faceMap(1)
>>>>>>> b20694f3
                    faceSet = frozenset(subFace)

                    for cnodes, cname in csets_old.items():
                        # Face is not a subset of an existing boundary face
                        if not faceSet.issubset(cnodes):
                            continue

                        # For the first side on the BC, the dict does not exist
                        try:
                            prevSides          = csets_new[cname[0]]
                            prevSides[faceNum] = np.append(prevSides[faceNum], nFaces[faceNum])
                        except KeyError:
                            # We only create the 2D and 3D elements
                            prevSides          = [np.array([], dtype=int) for _ in range(2)]
                            prevSides[faceNum] = np.asarray([nFaces[faceNum]]).astype(int)
                            csets_new.update({cname[0]: prevSides})

                    try:
                        elems_new[faceType[faceNum]] = np.append(elems_new[faceType[faceNum]], np.array([subFace]).astype(int), axis=0)  # noqa: E501
                    except KeyError:
                        elems_new[faceType[faceNum]] = np.array([subFace]).astype(int)

                    nFaces[faceNum] += 1

            try:
                elems_new[elemName] = np.append(elems_new[elemName], np.array(subElems).astype(int), axis=0)
            except KeyError:
                elems_new[elemName] = np.array(subElems).astype(int)

    mesh   = meshio.Mesh(points    = points,     # noqa: E251
                         cells     = elems_new,  # noqa: E251
                         cell_sets = csets_new)  # noqa: E251
    #  print(elems_new)
    #  print(mesh.cell_sets)

    return mesh


# TODO: FASTER IMPLEMENTATION WOULD ONLY RETURN THE INDICES
def split_hex_to_tets(nodes: list, order: int) -> list:
    """
    Given the 8 corner node indices of a single hexahedral element (indexed 0..7),
    return a list of new tetra element connectivity lists.

    The node numbering convention assumed here:
      (c0, c1, c2, c3, c4, c5, c6, c7)
    is the usual:
          7-------6
         /|      /|
        4-------5 |
        | 3-----|-2
        |/      |/
        0-------1

    """
    # Perform the 6-tet split of the cube-like cell
    match order:
        case 1:
            # 1. strategy: 6 tets per box, all tets have same volume and angle, not periodic but isotropic
            return [[nodes[0], nodes[2], nodes[3], nodes[4]],
                    [nodes[0], nodes[1], nodes[2], nodes[4]],
                    [nodes[2], nodes[4], nodes[6], nodes[7]],
                    [nodes[2], nodes[4], nodes[5], nodes[6]],
                    [nodes[1], nodes[2], nodes[4], nodes[5]],
                    [nodes[2], nodes[3], nodes[4], nodes[7]]]
            # ! 2. strategy: 6 tets per box, split hex into two prisms and each prism into 3 tets, periodic but strongly anisotropic
            # c0, c1, c2, c3, c4, c5, c6, c7 = nodes
            # return [[c0, c1, c3, c4],
            #         [c1, c4, c5, c7],
            #         [c1, c3, c4, c7],
            #         [c1, c2, c5, c7],
            #         [c1, c2, c3, c7],
            #         [c2, c5, c6, c7]]
        case 2:
            return [[nodes[0], nodes[2], nodes[3], nodes[4], nodes[24], nodes[10], nodes[11], nodes[16], nodes[26], nodes[20]],
                    [nodes[0], nodes[1], nodes[2], nodes[4], nodes[8] , nodes[9] , nodes[24], nodes[16], nodes[22], nodes[26]],
                    [nodes[2], nodes[4], nodes[6], nodes[7], nodes[26], nodes[25], nodes[18], nodes[23], nodes[15], nodes[14]],
                    [nodes[2], nodes[4], nodes[5], nodes[6], nodes[26], nodes[12], nodes[21], nodes[18], nodes[25], nodes[13]],
                    [nodes[1], nodes[2], nodes[4], nodes[5], nodes[9] , nodes[26], nodes[22], nodes[17], nodes[21], nodes[12]],
                    [nodes[2], nodes[3], nodes[4], nodes[7], nodes[10], nodes[20], nodes[26], nodes[23], nodes[19], nodes[15]]]
        case _:
            print('Order {} not supported for element splitting'.format(order))
            traceback.print_stack(file=sys.stdout)
            sys.exit(1)


@cache
def tetra_faces(order: int) -> list:
    """
    Given 4 tet corner indices, return the 4 triangular faces as tuples.
    Each face is a triple (n0, n1, n2)
    """
    match order:
        case 1:
            return [np.array([  0,  1,  2], dtype=int),
                    np.array([  0,  1,  3], dtype=int),
                    np.array([  0,  2,  3], dtype=int),
                    np.array([  1,  2,  3], dtype=int)]
        case 2:
            return [np.array([  0,  1,  2,  4,  5,  6], dtype=int),
                    np.array([  0,  1,  3,  4,  8,  7], dtype=int),
                    np.array([  0,  2,  3,  6,  9,  7], dtype=int),
                    np.array([  1,  2,  3,  5,  9,  8], dtype=int)]
        case _:
            print('Order {} not supported for element splitting'.format(order))
            traceback.print_stack(file=sys.stdout)
            sys.exit(1)


# TODO: FASTER IMPLEMENTATION WOULD ONLY RETURN THE INDICES
def split_hex_to_pyram(nodes: list, center: int, edges: list, order: int) -> list:
    """
    Given the 8 corner node indices of a single hexahedral element (indexed 0..7),
    return a list of new pyramid element connectivity lists.
    """
    match order:
        case 1:
            # Perform the 6-pyramid split of the cube-like cell
            return [tuple((nodes[0], nodes[1], nodes[2], nodes[3], center)),
                    tuple((nodes[0], nodes[4], nodes[5], nodes[1], center)),
                    tuple((nodes[1], nodes[5], nodes[6], nodes[2], center)),
                    tuple((nodes[0], nodes[3], nodes[7], nodes[4], center)),
                    tuple((nodes[4], nodes[7], nodes[6], nodes[5], center)),
                    tuple((nodes[6], nodes[7], nodes[3], nodes[2], center))]
            # 3-pyramid split
            #  return [tuple((nodes[0], nodes[1], nodes[2], nodes[3], nodes[4])),
            #          tuple((nodes[1], nodes[5], nodes[6], nodes[2], nodes[4])),
            #          tuple((nodes[6], nodes[7], nodes[3], nodes[2], nodes[4]))]
        case 2:
            # Perform the 6-pyramid split of the cube-like cell
            return [tuple((nodes[0] , nodes[1] , nodes[2] , nodes[3] , nodes[26], nodes[8] , nodes[9] , nodes[10], nodes[11],
                           edges[0] , edges[1] , edges[3] , edges[2] , nodes[24])),
                    tuple((nodes[0] , nodes[4] , nodes[5] , nodes[1] , nodes[26], nodes[16], nodes[12], nodes[17], nodes[8] ,
                           edges[0] , edges[4] , edges[5] , edges[1] , nodes[22])),
                    tuple((nodes[1] , nodes[5] , nodes[6] , nodes[2] , nodes[26], nodes[17], nodes[13], nodes[18], nodes[9] ,
                           edges[1] , edges[5] , edges[7] , edges[3] , nodes[21])),
                    tuple((nodes[0] , nodes[3] , nodes[7] , nodes[4] , nodes[26], nodes[11], nodes[19], nodes[15], nodes[16],
                           edges[0] , edges[2] , edges[6] , edges[4] , nodes[20])),
                    tuple((nodes[4] , nodes[7] , nodes[6] , nodes[5] , nodes[26], nodes[15], nodes[14], nodes[13], nodes[12],
                           edges[4] , edges[6] , edges[7] , edges[5] , nodes[25])),
                    tuple((nodes[6] , nodes[7] , nodes[3] , nodes[2] , nodes[26], nodes[14], nodes[19], nodes[10], nodes[18],
                           edges[7] , edges[6] , edges[2] , edges[3] , nodes[23]))]
            # 3-pyramid split
            #  return [tuple((nodes[0] , nodes[1] , nodes[2] , nodes[3] , nodes[4], nodes[8] , nodes[9] , nodes[10], nodes[11],
            #                 nodes[16], nodes[22], nodes[26], nodes[20], nodes[24])),
            #          tuple((nodes[1] , nodes[5] , nodes[6] , nodes[2] , nodes[4], nodes[17], nodes[13], nodes[18], nodes[9] ,
            #                 nodes[22], nodes[12], nodes[25], nodes[26], nodes[21])),
            #          tuple((nodes[6] , nodes[7] , nodes[3] , nodes[2] , nodes[4], nodes[14], nodes[19], nodes[10], nodes[18],
            #                 nodes[25], nodes[15], nodes[20], nodes[26], nodes[23]))]
        case _:
            print('Order {} not supported for element splitting'.format(order))
            traceback.print_stack(file=sys.stdout)
            sys.exit(1)


@cache
def pyram_faces(order: int) -> list:
    """
    Given the 5 pyramid corner indices, return the 4 triangular faces and 1 quadrilateral face as tuples.
    """
    match order:
        case 1:
            return [# Triangular faces  # noqa: E261
                    np.array([  0,  1,  4], dtype=int),
                    np.array([  1,  2,  4], dtype=int),
                    np.array([  2,  3,  4], dtype=int),
                    np.array([  3,  0,  4], dtype=int),
                    # Quadrilateral face
                    np.array([  0,  1,  2,  3], dtype=int)]
        case 2:
            return [# Triangular faces  # noqa: E261
                    np.array([  0,  1,  4,  5, 10,  9], dtype=int),  # 8, 22,16
                    np.array([  1,  2,  4,  6, 11, 10], dtype=int),  # 9, 26,22
                    np.array([  2,  3,  4,  7, 12, 11], dtype=int),  # 10,20,26
                    np.array([  3,  0,  4,  8,  9, 12], dtype=int),  # 11,16,20
                    # Quadrilateral face
                    np.array([  0,  1,  2,  3,  5,  6,  7,  8, 13], dtype=int)]
        case _:
            print('Order {} not supported for element splitting'.format(order))
            traceback.print_stack(file=sys.stdout)
            sys.exit(1)


# TODO: FASTER IMPLEMENTATION WOULD ONLY RETURN THE INDICES
def split_hex_to_prism(nodes: list, order: int) -> list:
    """
    Given the 8 corner node indices of a single hexahedral element (indexed 0..7),
    return a list of new prism element connectivity lists.
    """
    match order:
        case 1:
            return [[nodes[0], nodes[1], nodes[3], nodes[4], nodes[5], nodes[7]],
                    [nodes[1], nodes[2], nodes[3], nodes[5], nodes[6], nodes[7]]]
        case 2:
            #  HEXA: [ 0  1  2  3  4  5  6  7  8  9 10 11 12 13 14 15 16 17 18 19 24 22 21 23 20 25 26]
            return [[nodes[ 0], nodes[ 1], nodes[ 3], nodes[ 4], nodes[ 5], nodes[ 7], nodes[ 8], nodes[24], nodes[11], nodes[12],
                     nodes[25], nodes[15], nodes[16], nodes[17], nodes[19], nodes[22], nodes[26], nodes[20]],
                    [nodes[ 1], nodes[ 2], nodes[ 3], nodes[ 5], nodes[ 6], nodes[ 7], nodes[ 9], nodes[10], nodes[24],
                     nodes[13], nodes[14], nodes[25], nodes[17], nodes[18], nodes[19], nodes[21], nodes[23], nodes[26]]]
        case 4:
            prism1 =[nodes[ 0], nodes[ 1], nodes[ 3], nodes[ 4], nodes[ 5], nodes[ 7],
                     nodes[ 8], nodes[ 9], nodes[10], nodes[83], nodes[88], nodes[81], nodes[19], nodes[18], nodes[17],#6
                     nodes[20], nodes[21], nodes[22], nodes[90], nodes[97], nodes[92], nodes[31], nodes[30], nodes[29],#15
                     nodes[32], nodes[33], nodes[34], nodes[35], nodes[36], nodes[37], nodes[41], nodes[42], nodes[43],#24
                     nodes[62], nodes[63], nodes[64], nodes[65], nodes[66], nodes[67], nodes[68], nodes[69], nodes[70],#face1:33
                     nodes[99],nodes[101],nodes[105],nodes[103],nodes[122], nodes[117],nodes[123],nodes[115],nodes[124],#face2:42
                     nodes[47], nodes[44], nodes[45], nodes[46], nodes[51], nodes[48], nodes[49], nodes[50], nodes[52],#face3:51
                     nodes[89], nodes[93], nodes[96], #face4 #60
                     nodes[80], nodes[87], nodes[84], #face5 #63
                     nodes[98],nodes[106],nodes[109],nodes[114],nodes[120],nodes[118],nodes[102],nodes[110],nodes[113]] #volume

            prism2 =[nodes[ 1], nodes[ 2], nodes[ 3], nodes[ 5], nodes[ 6], nodes[ 7],
                     nodes[11], nodes[12], nodes[13], nodes[14], nodes[15], nodes[16], nodes[81], nodes[88], nodes[83],#6
                     nodes[23], nodes[24], nodes[25], nodes[26], nodes[27], nodes[28], nodes[92], nodes[97], nodes[90],#15
                     nodes[35], nodes[36], nodes[37], nodes[38], nodes[39], nodes[40], nodes[41], nodes[42], nodes[43],#24
                     nodes[53], nodes[54], nodes[55], nodes[56], nodes[57], nodes[58], nodes[59], nodes[60], nodes[61],#face1
                     nodes[71], nodes[72], nodes[73], nodes[74], nodes[75], nodes[76], nodes[77], nodes[78], nodes[79],#face3
                    nodes[101], nodes[99],nodes[103],nodes[105],nodes[122],nodes[115],nodes[123],nodes[117], nodes[124],#face2
                     nodes[94], nodes[91], nodes[95], #face4
                     nodes[86], nodes[82], nodes[85], #face5
                    nodes[107],nodes[100],nodes[108],nodes[119],nodes[116],nodes[121],nodes[111],nodes[104],nodes[112]] #volume

            return [prism1,prism2]

        case _:
            print('Order {} not supported for element splitting'.format(order))
            traceback.print_stack(file=sys.stdout)
            sys.exit(1)


@cache
def prism_faces(order: int) -> list:
    """
    Given the 6 prism corner indices, return the 2 triangular and 3 quadrilateral faces as tuples.
    """
    match order:
        case 1:
            return [# Triangular faces  # noqa: E261
                    np.array([  0,  1,  2], dtype=int),
                    np.array([  3,  4,  5], dtype=int),
                    # Quadrilateral faces
                    np.array([  0,  1,  4,  3], dtype=int),
                    np.array([  1,  2,  5,  4], dtype=int),
                    np.array([  2,  0,  3,  5], dtype=int)]
        case 2:
            return [# Triangular faces  # noqa: E261
                    np.array([  0,  1,  2,  6,  7,  8], dtype=int),
                    np.array([  3,  4,  5,  9, 10, 11], dtype=int),
                    # Quadrilateral faces
<<<<<<< HEAD
                    tuple((nodes[0], nodes[1], nodes[4], nodes[3], nodes[6], nodes[13], nodes[9] , nodes[12], nodes[15])),
                    tuple((nodes[1], nodes[2], nodes[5], nodes[4], nodes[7], nodes[14], nodes[10], nodes[13], nodes[16])),
                    tuple((nodes[2], nodes[0], nodes[3], nodes[5], nodes[8], nodes[12], nodes[11], nodes[14], nodes[17]))]
        case 4:
            return [# Triangular faces  # noqa: E261
                    tuple((nodes[0], nodes[1], nodes[2], *nodes[6:15] , *nodes[63:66])), # z-
                    tuple((nodes[3], nodes[4], nodes[5], *nodes[15:24], *nodes[60:63])), # z+
                    # Quadrilateral faces
                    tuple((nodes[0], nodes[1], nodes[4], nodes[3], *nodes[6:9], *nodes[27:30], nodes[17], nodes[16] , nodes[15], nodes[26], nodes[25] , nodes[24], *nodes[33:42])),
                    tuple((nodes[1], nodes[2], nodes[5], nodes[4], *nodes[9:12], *nodes[30:33], nodes[20], nodes[19] , nodes[18], nodes[29], nodes[28] , nodes[27], *nodes[42:51])),
                    tuple((nodes[2], nodes[0], nodes[3], nodes[5], *nodes[12:15], *nodes[24:27], nodes[23] , nodes[22], nodes[21], nodes[32] , nodes[31], nodes[30], *nodes[51:60]))]
=======
                    np.array([  0,  1,  4,  3,  6, 13,  9, 12, 15], dtype=int),
                    np.array([  1,  2,  5,  4,  7, 14, 10, 13, 16], dtype=int),
                    np.array([  2,  0,  3,  5,  8, 12, 11, 14, 17], dtype=int)]

>>>>>>> b20694f3
        case _:
            print('Order {} not supported for element splitting'.format(order))
            traceback.print_stack(file=sys.stdout)
            sys.exit(1)<|MERGE_RESOLUTION|>--- conflicted
+++ resolved
@@ -191,16 +191,11 @@
                 subElems = split(elem, nGeo)
 
             for subElem in subElems:
-<<<<<<< HEAD
-                for subFace in faces(subElem, nGeo):
+                subFaces = [np.array(subElem)[face] for face in faces(nGeo)]
+
+                for subFace in subFaces:
                     nFace = (nGeo+1)*(nGeo+2)/2
                     faceNum = faceMap(0) if len(subFace) == nFace else faceMap(1)
-=======
-                subFaces = [np.array(subElem)[face] for face in faces(nGeo)]
-
-                for subFace in subFaces:
-                    faceNum = faceMap(0) if len(subFace) == 3*nGeo else faceMap(1)
->>>>>>> b20694f3
                     faceSet = frozenset(subFace)
 
                     for cnodes, cname in csets_old.items():
@@ -450,24 +445,17 @@
                     np.array([  0,  1,  2,  6,  7,  8], dtype=int),
                     np.array([  3,  4,  5,  9, 10, 11], dtype=int),
                     # Quadrilateral faces
-<<<<<<< HEAD
-                    tuple((nodes[0], nodes[1], nodes[4], nodes[3], nodes[6], nodes[13], nodes[9] , nodes[12], nodes[15])),
-                    tuple((nodes[1], nodes[2], nodes[5], nodes[4], nodes[7], nodes[14], nodes[10], nodes[13], nodes[16])),
-                    tuple((nodes[2], nodes[0], nodes[3], nodes[5], nodes[8], nodes[12], nodes[11], nodes[14], nodes[17]))]
-        case 4:
-            return [# Triangular faces  # noqa: E261
-                    tuple((nodes[0], nodes[1], nodes[2], *nodes[6:15] , *nodes[63:66])), # z-
-                    tuple((nodes[3], nodes[4], nodes[5], *nodes[15:24], *nodes[60:63])), # z+
-                    # Quadrilateral faces
-                    tuple((nodes[0], nodes[1], nodes[4], nodes[3], *nodes[6:9], *nodes[27:30], nodes[17], nodes[16] , nodes[15], nodes[26], nodes[25] , nodes[24], *nodes[33:42])),
-                    tuple((nodes[1], nodes[2], nodes[5], nodes[4], *nodes[9:12], *nodes[30:33], nodes[20], nodes[19] , nodes[18], nodes[29], nodes[28] , nodes[27], *nodes[42:51])),
-                    tuple((nodes[2], nodes[0], nodes[3], nodes[5], *nodes[12:15], *nodes[24:27], nodes[23] , nodes[22], nodes[21], nodes[32] , nodes[31], nodes[30], *nodes[51:60]))]
-=======
                     np.array([  0,  1,  4,  3,  6, 13,  9, 12, 15], dtype=int),
                     np.array([  1,  2,  5,  4,  7, 14, 10, 13, 16], dtype=int),
                     np.array([  2,  0,  3,  5,  8, 12, 11, 14, 17], dtype=int)]
-
->>>>>>> b20694f3
+        case 4:
+            return [# Triangular faces  # noqa: E261
+                    np.array([  0, 1, 2, *range(6,15) , *range(63,66)], dtype=int), # z-
+                    np.array([  3, 4, 5, *range(15,24), *range(60,63)], dtype=int), # z+
+                    # Quadrilateral faces
+                    np.array([  0, 1, 4, 3, *range(6,9)  , *range(27,30), 17, 16, 15, 26, 25, 24, *range(33,42)], dtype=int),
+                    np.array([  1, 2, 5, 4, *range(9,12) , *range(30,33), 20, 19, 18, 29, 28, 27, *range(42,51)], dtype=int),
+                    np.array([  2, 0, 3, 5, *range(12,15), *range(24,27), 23, 22, 21, 32, 31, 30, *range(51,60)], dtype=int)]
         case _:
             print('Order {} not supported for element splitting'.format(order))
             traceback.print_stack(file=sys.stdout)
